--- conflicted
+++ resolved
@@ -266,7 +266,6 @@
 
         logger.info("Telegram bot application configured with handlers.")
         return application
-<<<<<<< HEAD
 
     except ConfigError:
         # Re-raise ConfigError to be caught by the caller (e.g., main.py or standalone test)
@@ -339,80 +338,6 @@
         logger.info("Telegram bot application shut down successfully.")
 
     except Exception as e:
-=======
-
-    except ConfigError:
-        # Re-raise ConfigError to be caught by the caller (e.g., main.py or standalone test)
-        raise
-    except Exception as e:
-        logger.critical(f"An unexpected error occurred during bot setup: {e}", exc_info=True)
-        # Wrap other exceptions in a generic TelegramBotError or re-raise if specific handling is needed
-        raise TelegramBotError(f"Bot setup failed due to an unexpected error: {e}") from e
-
-async def start_bot_async(application: Application) -> None:
-    """
-    Initializes, starts the application, and begins polling.
-    Args:
-        application (Application): The configured PTB Application instance.
-    """
-    if not application:
-        logger.error("Application object is None, cannot start bot.")
-        return
-
-    logger.info("Starting bot polling (asynchronously)...")
-    try:
-        await application.initialize()
-        await application.start()
-        # updater.start_polling is a blocking call that runs in its own thread.
-        # It's not an awaitable, so we don't await it directly in the typical async/await sense.
-        # The Application's start() method typically handles the updater lifecycle.
-        # If we need to start polling explicitly on the updater (e.g. for drop_pending_updates):
-        if application.updater:
-            application.updater.start_polling(drop_pending_updates=True)
-            logger.info("Bot updater started polling for new updates.")
-        else:
-            logger.warning("Application updater not found. Polling might not have started as expected.")
-
-        # Keep this function alive if it's the main task for polling,
-        # or ensure main.py keeps the event loop running.
-        # For now, assuming polling runs in background threads managed by PTB.
-        logger.info("Bot has started and is now polling.")
-
-    except Exception as e:
-        logger.critical(f"An error occurred while starting bot polling: {e}", exc_info=True)
-        # Potentially try to shut down if partially started
-        await shutdown_bot_async(application) # Attempt graceful shutdown
-        raise TelegramBotError(f"Failed to start bot polling: {e}") from e
-
-
-async def shutdown_bot_async(application: Application) -> None:
-    """
-    Gracefully shuts down the Telegram bot application.
-    Args:
-        application (Application): The PTB Application instance.
-    """
-    if not application:
-        logger.warning("Application object is None, cannot shutdown.")
-        return
-
-    logger.info("Attempting to shut down the Telegram bot...")
-    try:
-        if application.updater and application.updater.running:
-            logger.info("Stopping updater polling...")
-            application.updater.stop() # This is synchronous
-            logger.info("Updater polling stopped.")
-
-        if application.running: # PTB v20 check
-            logger.info("Stopping application...")
-            await application.stop()
-            logger.info("Application stopped.")
-
-        logger.info("Shutting down application...")
-        await application.shutdown()
-        logger.info("Telegram bot application shut down successfully.")
-
-    except Exception as e:
->>>>>>> ae572efe
         logger.error(f"An error occurred during bot shutdown: {e}", exc_info=True)
         # Even if errors occur, it's usually best to let it try to complete.
 
